--- conflicted
+++ resolved
@@ -333,16 +333,10 @@
 
                     #If no solution found, remove the 'xxx.insertions.fasta' and 'xxx.insertions.vcf' file
                     else:
-<<<<<<< HEAD
                         insertion_fasta = os.path.abspath(mtgDir +"/"+ output + ".insertions.fasta")
                         insertion_vcf = os.path.abspath(mtgDir +"/"+ output + ".insertions.vcf")
                         subprocess.run(["rm", insertion_fasta])
                         subprocess.run(["rm", insertion_vcf])
-=======
-                        insertion_files = os.path.abspath(mtgDir +"/"+ output + ".insertions.*")
-                        subprocess.run(["rm", insertion_files], shell=True)
->>>>>>> ee3e2b1a
-
 
                 if solution == True:
                     #GFA output directory
